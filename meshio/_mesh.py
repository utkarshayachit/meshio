--- conflicted
+++ resolved
@@ -2,13 +2,9 @@
 
 import numpy
 
-<<<<<<< HEAD
 from ._common import _geometric_dimension
 
-Cells = collections.namedtuple("Cells", ["type", "data"])
-=======
 CellBlock = collections.namedtuple("CellBlock", ["type", "data"])
->>>>>>> 0409ada2
 
 
 class Mesh:
